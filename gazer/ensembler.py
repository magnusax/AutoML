from __future__ import print_function

import os, sys, time, copy, glob, random, warnings

import numpy as np
from scipy.stats import uniform
from sklearn.externals import joblib 
from sklearn.exceptions import NotFittedError
<<<<<<< HEAD
from keras.models import clone_model
=======
from tqdm import tqdm_notebook as tqdm
>>>>>>> 1e930572

from .metrics import get_scorer
from .sampling import Loguniform
from .core import GazerMetaLearner
from .library import library_config


def single_fit(estimator, scorer, X, y, path, i, **kwargs):
    modelfile = os.path.join(path, "model_{:04d}train.pkl".format(i))
    try:
        estimator.set_params(**kwargs).fit(X, y)
        joblib.dump(estimator, modelfile)
        return (modelfile, scorer(estimator.predict(X), y))
    except:
        fail = (None, float("-Inf"))
        _, desc, _ = sys.exc_info()
        warnings.warn("Could not fit and save: {}".format(desc))
        return fail


class GazerMetaEnsembler(object):
    """
    Ensembler class.

    Parameters:
    ------------
        learner : instance of GazerMetaLearner class
            Used to infer which algorithms to include in the 
            ensembling procedure

        data_shape : tuple, length 2
            Should specify input data dimensions according to
            (X.shape[0], X.shape[1]) where `X` is the canonical data-matrix
            with shape (n_samples, n_features)
    
    """
    def __init__(self, learner, data_shape):

        if not isinstance(data_shape, tuple) and len(data_shape)==2:
            raise TypeError("data_shape must be a 2-tuple.")
        self.data_shape = data_shape
        
        if not isinstance(learner, type(GazerMetaLearner())):
            raise TypeError("learner must be a GazerMetaLearner instance.")
        self.learner = learner
    
        # This object is later used to orchestrate 
        # hillclimbing on the validation dataset
        self.orchestrator = {}
        
        # Build ensemble dictionary
        self.ensemble = self._build()

        
    def summary(self):
        """ Summarize expected number of fits (individual and total). """
        total = 0
        for k, v in self.ensemble.items():
            total += len(v)
            print("Algorithm: {} \tFits: {}".format(k, len(v)))
        print("Expected total number of fits = {}".format(total))
 

    def _build(self):
        """
        Build ensemble from base learners contained in the `learner` object.

        Parameters:
        -----------
            learner : object
                instance of GazerMetaLearner class

            X : matrix-like
                input 2D matrix of shape (n_samples, n_features)
                We need some meta data to be able to make sensible choices
                on parameters.

        Returns:
        ---------
            Dictionary : (algorithm[str]: classifiers[list]) 
            Dictionary containing name keys with corresponding values being
            a list of possible learners with varying settings of hyperparameters.
        
        """
        lib = library_config(self.learner.names, *self.data_shape)        
        build = {}
        for name, grid in lib:
            
            # Check metadata: can we generate templates or not?
            meta_info = self.learner.clf[name].get_info()
            standard_ensemble = meta_info.get('standard_ensemble', True)
            
            if not standard_ensemble:
                if name == 'neuralnet':
                    # Update neural network parameters
                    #self.learner.update(name, grid)                            
                #build[name] = self.learner.clf[name]
                build[name] = grid
            else:
                build[name] = self._gen_templates(name, grid)            
        return build

    
    def _gen_network_templates(self, learner, params, data, modelfiles):
        from gazer.optimization import grid_search                               
        *_ = grid_search(learner, params, data, name='neuralnet', modelfiles)
        return 
    
    def _gen_templates(self, name, params):    
        """ Here we generate estimators to later fit """
        
        clf = self.learner._get_algorithm(name)
        estimators = []
        for param in params:
            par = param['param']
            premise = param['config']
            values = self._gen_grid(param['grid'])        
            for value in values:
                estimator = copy.deepcopy(clf.estimator)
                pars = {par:value}
                pars.update(premise)
                try:
                    estimator.set_params(**pars)
                except:
                    warnings.warn("Failed to set {}".format(par))
                    continue
                estimators.append(estimator)
                del estimator                    
        return estimators

    
    def _gen_grid(self, grid):
        """ Generate a config grid. """
        method = grid.get('method', None)
        assert method in ('take', 'sample') 

        if method=='take':
            return grid['values']

        elif method=='sample':  
            category = grid.get('category', None)        
            assert category in ('discrete', 'continuous')
            
            low, high, points, prior = (
                grid['low'], grid['high'], grid['numval'], grid['prior'])

            if category=='discrete':
                raise NotImplementedError('Discrete sampling not implemented yet.')                   

            elif category=='continuous':                                  
                if prior=='loguniform':
                    return Loguniform(low=low, high=high, size=points).range()
                else:
                    return np.linspace(low, high, points, endpoint=True)
    
    
    def fit(self, X, y, save_dir, scoring='accuracy', n_jobs=1, verbose=0, **kwargs):
        """
        Fit an ensemble of algorithms.
        
        - Models are pickled under the `save_dir`
          folder (each algorithm will have a separate folder in the tree)
        - If directory does not exist, we attempt to create it. 

        Parameters:
        ------------
            X : matrix-like
                2D matrix of shape (n_samples, n_columns)

            y : array-like
                Label vector of shape (n_samples,)
            
            save_dir : str
                A valid folder wherein pickled algorithms will be saved
                
            scoring : str or callable
                Used when obtaining training data score
                Fetches get_scorer() from local metrics.py module
            
            n_jobs : integer, default: 1
                If n_jobs > 1 we use parallel processing to fit and save
                scikit-learn models. 
                Note: it is not used when training the neural network.
                
            verbose : integer, default: 0
                Control verbosity during training process.
                
            **kwargs: 
                Variables related to scikit-learn estimator.
                Used to alter estimator parameters if needed (such as e.g. n_jobs)

                Example: 
                    - Use e.g. {'random_forest': {'n_jobs': 4}} to use parallel
                      processing when fitting the random forest algorithm. 
                    - Note that the key needs to match the a key in the `ensemble` dict
                      to take effect. 
                    - The change takes place through estimator.set_params()

        Returns:
        ---------
        Dictionary with paths to fitted and pickled learners, as well as scores on 
        training data. Note that joblib is used to pickle the data.

        """         
        if (save_dir is None or len(save_dir)==0):
            raise Exception(
                "Please specify a valid directory.")

        if os.path.exists(save_dir):
            raise Exception(
                "{} already exits. Please choose a different directory."
                .format(save_dir))
        try:
            os.makedirs(save_dir)
        except:
            raise Exception(
                "Could not create folder {}.".format(save_dir))
        
        # Get the scorer method
        scorer = get_scorer(scoring)
        
        self.orchestrator = self._fit(X=X, y=y, save_dir=save_dir, 
                                      scorer=scorer, n_jobs=n_jobs, 
                                      verbose=verbose, **kwargs)
        return
    
        
    def _fit(self, X, y, save_dir, scorer, n_jobs, verbose, **kwargs):
        """ Implement the fitting """
        
        # Keep track of model and scores
        # All relevant data is available in `history`
        history = {}
               
        names = list(self.ensemble.keys())
        for name in names:
            os.makedirs(os.path.join(save_dir, name))        
        
        # We want to train the network first, if present
        _name = 'neuralnet'
        if _name in names:
            path = os.path.join(save_dir, _name)
            clf = self.ensemble.pop(_name)
            history[_name] = self._add_networks(clf, X, y, path)
            del clf        
        
        for name, estimators in self.ensemble.items():            
            path = os.path.join(save_dir, name)
            kwargs_ = kwargs.get(name, {})               
            
            if n_jobs != 1:
                models = joblib.Parallel(n_jobs=n_jobs, verbose=verbose, backend="threading")(
                    joblib.delayed(single_fit)(estimator, scorer, X, y, path, i, **kwargs_) 
                    for i, estimator in enumerate(estimators, start=1))
            else:
                with warnings.catch_warnings():
                    warnings.simplefilter("ignore")
                    models = []
                    for i, estimator in enumerate(tqdm(estimators, desc="{}".format(name), ncols=120)):
                        this_modelfile, this_score = single_fit(estimator, scorer, X, y, path, i, **kwargs_)
                        models.append((this_modelfile, this_score))
                    
            history[name] = sorted(list(models), key=lambda x: -x[1]) 
            
        # Before returning: purge failed fits
        for name, models in history.items():
            valid = [(file, score) for file, score in models if file is not None]
            history[name] = valid
            
        return history
    
    
    def _add_networks(self, clf, X, y, path):
        """Add to ensemble repository a set of keras neural network
        models
        
        """
        y_ = clf.y_check(y, verbose=0)
        
        # Prepare for ensembling
        os.makedirs(path)
        clf.set_param('chkpnt_dir', path) 
        
        # When 'ensemble' is set to True, 
        # checkpointing to the 'path' folder is enabled
        clf.set_param('ensemble', True) 
        
        # Train
        print("Training neural net..")
                
        start = time.time()
        clf.fit(X, y_, verbose=0)
                
        print("Train time: {:.2f} min"
              .format((time.time()-start)/60.))
        time.sleep(1)
        
        # Evaluate and save 
        patterns = ('*.hdf5','*.h5','*.h5py')
        weightfiles = []
        for pattern in patterns:
            weightfiles += glob.glob(os.path.join(path, pattern))
        
        model = clf.estimator
        models = []
               
        for weightfile in tqdm(weightfiles, desc="Net (save wts)", ncols=120): 
            model.load_weights(weightfile)
            loss, score = model.evaluate(X, y_, verbose=0)
            models.append((weightfile, np.round(loss, decimals=4)))
        del y_, model
        
        # We sort according to loss: lower is better
        return (clf, sorted(models, key=lambda x: x[1]))
   
    
    def _prep_output(self):
        """
        Internal convenience method. Take object containing fitted algorithms 
        and scores and return a sorted list of classifiers.            
        """
        # External package
        if 'neuralnet' in self.learner.names:
            model, nn_fs = self.orchestrator.pop('neuralnet')
            nn_fs = [('neuralnet', path) for path, _ in nn_fs]
        else: 
            model = None
            nn_fs = []
        
        # Collect and order natives    
        files = []
        for name, fs in self.orchestrator.items():
            fs = [(name, path) for path, _ in fs]
            files += fs
        files += nn_fs
        return {'model': model, 'files': files} 
    
    
    def hillclimb(self, X_val, y_val, n_best=0.1, p=0.3, iterations=10, scoring='accuracy'):
        """
        Perform hillclimbing on the validation data
        
        Parameters:
        ------------
            X_val : validation data, shape (n_samples, n_features)
            
            y_val : validation labels, shape (n_samples,)
            
            n_best : int or float, default: 0.1
                Specify number (int) or fraction (float) of classifiers
                to use as initial ensemble. The best will be chosen.
                
            p : float, default: 0.3
                Fraction of classifiers to select for bootstrap
                
            iterations : int, default: 10
                Number of hillclimb iterations to perform
                
            scoring : str, default: accuracy
                The metric to use when hillclimbing
                
        """
        mod_files = self._prep_output()
        nn_model, clfs = (mod_files['model'], 
                          mod_files['files'])
    
        total = len([c for c,_ in clfs])

        if isinstance(n_best, float):
            grab = int(n_best*total)
        elif isinstance(n_best, int):
            grab = n_best
        else:
            raise TypeError("n_best should be int or float.")

        scorer = get_scorer(scoring)

        # Cache predictions
        pool = []
        val_scores_check = []
        for name, path in clfs:
            
            if name=='neuralnet':
                clf = clone_model(nn_model.estimator)
                clf.load_weights(path)
                y_pred = clf.predict_classes(X_val)
            else:
                clf = joblib.load(path)
                y_pred = clf.predict(X_val) 
                
            val_score = scorer(y_pred, y_val)            
            pool.append((clf, y_pred, val_score))
            val_scores_check.append(val_score)
        
        del clfs
        
        print("Max validation score = {}".format(
            np.round(max(val_scores_check), decimals=4)))
        
        # Sort by score on validation set. Add index.
        pool = [(str(idx), clf, y_pred) for idx, (clf, y_pred, _) 
                in enumerate(sorted(pool, key=lambda x: -x[2]))]    
        
        # Define weights
        weights = {idx: 0.0 for idx, *_ in pool}    

        # Set initial ensemble
        ensemble = pool[:grab]        
        for idx, *_ in ensemble:
            weights[idx] = 1.0

        current_score = self.score(ensemble, weights, y_val, scorer)        
        print("Initial {}-score: {:.4f}".format(scoring, current_score))
        
        
        # Choose a subset of algorithms to use in bootstrap 
        idxs = [idx for idx, *_ in pool]
        idxs_mapper = {idx:(idx,clf,pr) for idx,clf,pr in pool}       
        algs = [idxs_mapper[idx] for idx in 
                np.random.choice(idxs, size=int(p*float(len(pool))), 
                                 replace=False)]        
        del idxs, idxs_mapper
                
        for it in range(1, iterations+1):
            # Initialize 
            if it==1:
                impatience = 0
                best_idx = None
                best_score = float("-Inf")
                validation_scores = []

            for alg in algs:                
                idx = alg[0]
                
                # Copy ensemble and add algorithm
                cand = ensemble.copy(); cand.append(alg)         
                
                # Copy ensemble weights and add +1 in weight
                # to take the new addition into account
                wts = weights.copy(); wts[idx] += 1.0
                
                score_ = self.score(cand, wts, y_val, scorer)

                if score_ > best_score:
                    best_idx, best_score, best_alg = (idx, score_, [alg])
            
            if best_score<=current_score:
                impatience += 1
                
            elif best_score>current_score:
                impatience = 0
            
            if best_score>=current_score: 
                if not best_alg in ensemble:
                    ensemble += best_alg
                weights[best_idx] += 1.0
                current_score = best_score
                
            print("Iteration: {} \tScore: {:.6f}".format(it, current_score))
            validation_scores.append((it, current_score))
 
            # Try 7 times to improve    
            if impatience==7:
                break
        
        weighted_ensemble = [(clf, weights[idx]) for idx, clf, _ in ensemble]
        del wts, cand, ensemble
        
        # Final sanity check:
        for clf, wt in weighted_ensemble:
            if wt == 0: 
                raise ValueError(
                    "Error: estimator {} has weight = 0.".format(repr(clf)))
        
        # Return the ensemble
        return validation_scores, weighted_ensemble
        
        
    def score(self, ensemble, weights, y, scorer):
        """ Compute weighted majority vote """
        
        wts = np.zeros(len(ensemble))
        preds = np.zeros((len(y), len(ensemble)), dtype=int)
        
        for j, (idx, _, pred) in enumerate(ensemble):
            wts[j] = float(weights[idx])
            preds[:, j] = pred
        
        return self._weighted_vote_score(wts, preds, y, scorer)

    
    def _weighted_vote_score(self, wts, preds, y, scorer):  
        """ Score an ensemble of classifiers using weighted voting """
        
        y_hat = np.zeros(len(y))
        
        for i in range(preds.shape[0]):
            classes = np.unique(preds[i,:])

            # If all classifiers agree
            if len(classes) == 1:
                y_hat[i] = np.int8(classes[0])

            # If disagreement; then apply weighted voting
            elif len(classes)>1:
                conviction = []
                for cls in classes:
                    ind = (preds[i,:] == cls)
                    conviction.append((cls, np.sum(wts[ind])))
                label = np.int8(sorted(conviction, key=lambda x: -x[1])[0][0])
                y_hat[i] = label
                
        return scorer(y_hat, y)<|MERGE_RESOLUTION|>--- conflicted
+++ resolved
@@ -6,11 +6,8 @@
 from scipy.stats import uniform
 from sklearn.externals import joblib 
 from sklearn.exceptions import NotFittedError
-<<<<<<< HEAD
 from keras.models import clone_model
-=======
 from tqdm import tqdm_notebook as tqdm
->>>>>>> 1e930572
 
 from .metrics import get_scorer
 from .sampling import Loguniform
